--- conflicted
+++ resolved
@@ -84,20 +84,14 @@
 os.environ['NINEMLP_MPI'] = '1'
 
 print "Compiling required objects"
-<<<<<<< HEAD
-try:
-    execfile(os.path.join(output_dir,'src', 'test', SCRIPT_NAME + '.py'))
-except SystemExit:
-    pass
-=======
 
 if not args.legacy_hoc:
     try:
-        execfile(os.path.join(work_dir,'src', 'test', SCRIPT_NAME + '.py'))
+        execfile(os.path.join(output_dir,'src', 'test', SCRIPT_NAME + '.py'))
     except SystemExit:
         pass
-    run_dir = os.path.join(work_dir, 'src')
-    cmd_line = "time mpirun python test/{script_name}.py --output {work_dir}/output_activity --time {time} \
+    run_dir = os.path.join(output_dir, 'src')
+    cmd_line = "time mpirun python test/{script_name}.py --output {output_dir}/output_activity --time {time} \
     --start_input {start_input} --mf_rate {mf_rate} --min_delay {min_delay} --simulator {simulator} \
     --timestep {timestep} --stim_seed {stim_seed}".format(mf_rate=args.mf_rate, 
                                                           start_input=args.start_input, 
@@ -107,11 +101,10 @@
                                                           timestep=args.timestep, 
                                                           stim_seed=stim_seed, np=np)
 else:
-    run_dir = os.path.join(work_dir, 'external_refs/fabios_network')
+    run_dir = os.path.join(output_dir, 'external_refs/fabios_network')
     os.chdir(run_dir)
     subprocess.call('nrnivmodl', shell=True)
     cmd_line = "time mpirun nrniv network.hoc"
->>>>>>> b63e8ef3
 
 #Create jobscript
 jobscript_path = os.path.join(output_dir, SCRIPT_NAME + '.job.sh')
@@ -157,24 +150,13 @@
 
 echo "==============Starting mpirun===============" 
 
-<<<<<<< HEAD
-cd {output_dir}/src
-time mpirun python test/{script_name}.py --output {output_dir}/output_activity --time {time} --start_input {start_input} --mf_rate {mf_rate} --min_delay {min_delay} --simulator {simulator} --timestep {timestep} --stim_seed {stim_seed}
-
-echo "==============Mpirun has ended===============" 
-
-""".format(script_name=SCRIPT_NAME, output_dir=output_dir, path=PATH, pythonpath=PYTHONPATH, 
-  ld_library_path=LD_LIBRARY_PATH, ninemlp_src_path=NINEMLP_SRC_PATH, mf_rate=args.mf_rate, start_input=args.start_input, time=args.time, min_delay=args.min_delay, simulator=args.simulator, timestep=args.timestep, stim_seed=stim_seed, np=np))
-=======
 cd {run_dir}
 {cmd_line}
 
 echo "==============Mpirun has ended===============" 
-
-""".format(script_name=SCRIPT_NAME, work_dir=work_dir, path=PATH, pythonpath=PYTHONPATH, 
+""".format(script_name=SCRIPT_NAME, output_dir=output_dir, path=PATH, pythonpath=PYTHONPATH, 
   ld_library_path=LD_LIBRARY_PATH, ninemlp_src_path=NINEMLP_SRC_PATH, np=np, run_dir=run_dir, 
   cmd_line=cmd_line))
->>>>>>> b63e8ef3
 f.close()
 
 # Submit job
