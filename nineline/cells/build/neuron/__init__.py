"""

  This module contains functions for building and loading NMODL mechanisms

  Author: Thomas G. Close (tclose@oist.jp)
  Copyright: 2012-2014 Thomas G. Close.
  License: This file is part of the "NineLine" package, which is released under
           the MIT Licence, see LICENSE for details.
"""
from __future__ import absolute_import
import os.path
import shutil
import time
import platform
import subprocess as sp

<<<<<<< HEAD
from .. import (path_to_exec, get_build_paths, load_component_translations)
=======
from ..__init__ import (path_to_exec, get_build_paths,
                       load_component_translations)
>>>>>>> bf95aed4

BUILD_ARCHS = [platform.machine(), 'i686', 'x86_64', 'powerpc', 'umac']
_SIMULATOR_BUILD_NAME = 'neuron'
_MODIFICATION_TIME_FILE = 'modification_time'

if 'NRNHOME' in os.environ:
    os.environ['PATH'] += os.pathsep + \
        os.path.join(os.environ['NRNHOME'], platform.machine(), 'bin')
else:
    try:
        if os.environ['HOME'] == '/home/tclose':
            # I apologise for this little hack (this is the path on my machine,
            # to save me having to set the environment variable in eclipse)
            os.environ['PATH'] += os.pathsep + '/opt/NEURON/nrn-7.3/x86_64/bin'
    except KeyError:
        pass


def build_celltype_files(biophysics_name, nineml_path, install_dir=None,
                         build_parent_dir=None, method='derivimplicit',
                         build_mode='lazy', silent_build=False, kinetics=[]):
    """
    Generates and builds the required NMODL files for a given NCML cell class

    @param biophysics_name [str]: Name of the celltype to be built
    @param nineml_path [str]: Path to the NCML file from which the NMODL files
                              will be compiled and built
    @param install_dir [str]: Path to the directory where the NMODL files will
                              be generated and compiled
    @param build_parent_dir [str]: Used to set the default 'install_dir' path
    @param method [str]: The method option to be passed to the NeMo interpreter
                              command
    @param kinetics [list(str)]: A list of ionic components to be generated
                              using the kinetics option
    """
    (default_install_dir, params_dir,
     _, _) = get_build_paths(nineml_path, biophysics_name,
                             _SIMULATOR_BUILD_NAME,
                             build_parent_dir=build_parent_dir)
    if not install_dir:
        install_dir = default_install_dir
    if build_mode in ('force', 'build_only'):
        shutil.rmtree(install_dir, ignore_errors=True)
        shutil.rmtree(params_dir, ignore_errors=True)
    elif build_mode in ('compile_only', 'require'):
        if not os.path.exists(install_dir) or not os.path.exists(params_dir):
            raise Exception("Prebuilt installation directory '{install}'"
                            "and/or python parameters directory '{params}'"
                            "are not present, which are required for 'require'"
                            "or 'compile_only' build options"
                            .format(install=install_dir, params=params_dir))
    try:
        if not os.path.exists(install_dir):
            os.makedirs(install_dir)
        if not os.path.exists(params_dir):
            os.makedirs(params_dir)
    except IOError as e:
        raise Exception("Could not create a required neuron build directory,"
                        "check the required permissions or specify a different"
                        " parent build directory -> {}".format(e))
    # Get the stored modification time of the previous build if it exists
    install_mtime_path = os.path.join(install_dir, _MODIFICATION_TIME_FILE)
    params_mtime_path = os.path.join(params_dir, _MODIFICATION_TIME_FILE)
    if os.path.exists(install_mtime_path):
        with open(install_mtime_path) as f:
            prev_install_mtime = f.readline()
    else:
        prev_install_mtime = ''
    if os.path.exists(params_mtime_path):
        with open(params_mtime_path) as f:
            prev_params_mtime = f.readline()
    else:
        prev_params_mtime = ''
    # Get the modification time of the source NCML file for comparison with
    # the build directory
    ncml_mtime = time.ctime(os.path.getmtime(nineml_path))
    rebuilt = False
    if ((ncml_mtime != prev_install_mtime
         or ncml_mtime != prev_params_mtime) and
        build_mode != 'compile_only'):
        nemo_cmd = ("{nemo_path} {nineml_path} -p --pyparams={params} "
                    "--nmodl={output} --nmodl-method={method} "
                    "--nmodl-kinetic={kinetics}"
                    .format(nemo_path=path_to_exec('nemo'),
                            nineml_path=os.path.normpath(nineml_path),
                            output=os.path.normpath(install_dir),
                            params=params_dir, kinetics=','.join(kinetics),
                            method=method))
        try:
            sp.check_call(nemo_cmd, shell=True)
        except sp.CalledProcessError as e:
            raise Exception("Error while compiling NCML description into NMODL"
                            "code -> {}".format(e))
        # Build mode is set to 'force' because the mod files have been
        # regenerated
        with open(install_mtime_path, 'w') as f:
            f.write(ncml_mtime)
        with open(params_mtime_path, 'w') as f:
            f.write(ncml_mtime)
        rebuilt = True
    if rebuilt or build_mode == 'compile_only':
        compile_nmodl(install_dir, build_mode='force', silent=silent_build)
    # Load the parameter name translations from the params dir
    component_translations = load_component_translations(
        biophysics_name, params_dir)
    return install_dir, component_translations


def compile_nmodl(model_dir, build_mode='lazy', silent=False):
    """
    Builds all NMODL files in a directory
    @param model_dir: The path of the directory to build
    @param build_mode: Can be one of either, 'lazy', 'super_lazy', 'require',
                       'force', or 'build_only'. 'lazy' doesn't run nrnivmodl
                       if the library is found, 'require', requires that the
                       library is found otherwise throws an exception (useful
                       on clusters that require precompilation before
                       parallelisation where the error message could otherwise
                       be confusing), 'force' removes existing library if
                       found and recompiles, and 'build_only' removes existing
                       library if found, recompile and then exit
    @param verbose: Prints out verbose debugging messages
    """
    # Change working directory to model directory
    orig_dir = os.getcwd()
    try:
        os.chdir(model_dir)
    except OSError:
        raise Exception(
            "Could not find NMODL directory '{}'".format(model_dir))
    # Clean up old build directories if present
    found_required_lib = False
    for arch in BUILD_ARCHS:
        path = os.path.join(model_dir, arch)
        if os.path.exists(path):
            if build_mode in ('lazy', 'require'):
                # If the library is found, set the 'found_required_lib' flag.
                found_required_lib = True
            elif build_mode in ('force', 'build_only'):
                # Instead of flagging 'found_required_lib', the library is
                # removed to allow fresh compilation
                shutil.rmtree(path, ignore_errors=True)
    if not found_required_lib:
        if build_mode == 'require':
            raise Exception("The required NMODL binaries were not found in"
                            "directory '{}' (change the build mode from"
                            "'require' any of 'lazy', 'build_only', or"
                            "'force' in order to compile them)."
                            .format(model_dir))
        # Get platform specific command name
        if platform.system() == 'Windows':
            cmd_name = 'nrnivmodl.exe'
        else:
            cmd_name = 'nrnivmodl'
        # Check the system path for the 'nrnivmodl' command
        cmd_path = None
        for dr in os.environ['PATH'].split(os.pathsep):
            path = os.path.join(dr, cmd_name)
            if os.path.exists(path):
                cmd_path = path
                break
        if not cmd_path:
            raise Exception("Could not find nrnivmodl on the system path '{}'"
                            .format(os.environ['PATH']))
        print "Building mechanisms in '%s' directory." % model_dir
        if silent:
            with open(os.devnull, "w") as fnull:
                build_error = sp.call(cmd_path, stdout=fnull, stderr=fnull)
        else:
            # Run nrnivmodl command on directory
            build_error = sp.call(cmd_path)
        if build_error:
            raise Exception("Could not compile NMODL files in directory "
                            "'{}' - ".format(model_dir))
    elif not silent:
        print ("Found existing mechanisms in '{}' directory, compile skipped"
               " (set 'build_mode' argument to 'force' enforce recompilation"
               " them).".format(model_dir))
    os.chdir(orig_dir)<|MERGE_RESOLUTION|>--- conflicted
+++ resolved
@@ -13,13 +13,8 @@
 import time
 import platform
 import subprocess as sp
+from .. import (path_to_exec, get_build_paths, load_component_translations)
 
-<<<<<<< HEAD
-from .. import (path_to_exec, get_build_paths, load_component_translations)
-=======
-from ..__init__ import (path_to_exec, get_build_paths,
-                       load_component_translations)
->>>>>>> bf95aed4
 
 BUILD_ARCHS = [platform.machine(), 'i686', 'x86_64', 'powerpc', 'umac']
 _SIMULATOR_BUILD_NAME = 'neuron'
