--- conflicted
+++ resolved
@@ -14,17 +14,9 @@
   comp19_valence  =  2.0
   comp19_ca2i0  =  5e-05
   comp19_beta  =  1.3
-<<<<<<< HEAD
   comp19_ca2o  =  2.0
   comp19_d  =  0.2
   comp19_F  =  96485.0
-=======
-  comp19_F  =  96485.0
-  comp19_d  =  0.2
-  comp19_ca2o  =  2.0
-  comp19_ca2i0  =  5e-05
-  comp19_valence  =  2.0
->>>>>>> e574c27c
 }
 
 
@@ -34,15 +26,9 @@
 
 
 ASSIGNED {
-<<<<<<< HEAD
   v
   ica2
   ca2i
-=======
-  ca2i
-  ica2
-  v
->>>>>>> e574c27c
 }
 
 
@@ -59,23 +45,14 @@
 
 DERIVATIVE states {
   comp19_ca2'  =  
-<<<<<<< HEAD
   (-(ica2)) / (2.0 * comp19_F * comp19_d) * 10000.0 + 
-=======
-  (-(ica2)) / (2.0 * comp19_F * comp19_d * 10000.0) + 
->>>>>>> e574c27c
     -(comp19_beta * (comp19_ca2 + -(comp19_ca2i0)))
 }
 
 
 INITIAL {
-<<<<<<< HEAD
     comp19_ca2  =  5e-05
     print_state()
-
-=======
-  comp19_ca2  =  5e-05
->>>>>>> e574c27c
 }
 
 
