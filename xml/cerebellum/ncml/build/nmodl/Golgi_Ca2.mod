--- conflicted
+++ resolved
@@ -52,13 +52,8 @@
 
 
 INITIAL {
-<<<<<<< HEAD
-    comp19_ca2  =  5e-05
-    print_state()
-=======
   comp19_ca2  =  5e-05
   print_state()
->>>>>>> 7976bb67
 }
 
 
