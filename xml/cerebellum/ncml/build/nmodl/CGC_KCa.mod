--- conflicted
+++ resolved
@@ -1,106 +1,3 @@
-<<<<<<< HEAD
-TITLE Cerebellum Granule Cell Model
-
-COMMENT
-        KCa channel
-   
-	Author: E.D'Angelo, T.Nieus, A. Fontana
-	Last revised: 8.5.2000
-ENDCOMMENT
- 
-NEURON { 
-	SUFFIX CGC_KCa
-	USEION k READ ek WRITE ik 
-	USEION ca READ cai
-	RANGE gkbar, ik, ica, g, alpha_c, beta_c
-	RANGE Aalpha_c, Balpha_c, Kalpha_c
-	RANGE Abeta_c, Bbeta_c, Kbeta_c 
-	RANGE c_inf, tau_c 
-} 
- 
-UNITS { 
-	(mA) = (milliamp) 
-	(mV) = (millivolt) 
-	(molar) = (1/liter)
-	(mM) = (millimolar)
-} 
- 
-PARAMETER { 
-	Aalpha_c = 2.5 (/ms)
-	Balpha_c = 1.5e-3 (mM)
-
-	:Kalpha_c = -0.085 (/mV)
-	Kalpha_c =  -11.765 (mV)
-
-	Abeta_c = 1.5 (/ms)
-	Bbeta_c = 0.15e-3 (mM)
-
-	:Kbeta_c = -0.085 (/mV)
-	Kbeta_c = -11.765 (mV)
-
-	v (mV) 
-	cai (mM)
-	gkbar= 0.04 (mho/cm2) 
-	ek = -84.69 (mV) 
-	celsius = 30 (degC) 
-} 
-
-STATE { 
-	c 
-} 
-
-ASSIGNED { 
-	ik (mA/cm2) 
-	ica (mA/cm2)
-
-	c_inf 
-	tau_c (ms) 
-	g (mho/cm2) 
-	alpha_c (/ms) 
-	beta_c (/ms) 
-} 
- 
-INITIAL { 
-	rate(v) 
-	c = c_inf 
-} 
- 
-BREAKPOINT { 
-	SOLVE states METHOD derivimplicit 
-	g = gkbar*c 
-	ik = g*(v - ek) 
-	alpha_c = alp_c(v) 
-	beta_c = bet_c(v) 
-} 
- 
-DERIVATIVE states { 
-	rate(v) 
-	c' =(c_inf - c)/tau_c 
-} 
- 
-FUNCTION alp_c(v(mV))(/ms) { LOCAL Q10
-	Q10 = 3^((celsius-30(degC))/10(degC))
-	alp_c = Q10*Aalpha_c/(1+(Balpha_c*exp(v/Kalpha_c)/cai)) 
-} 
- 
-FUNCTION bet_c(v(mV))(/ms) { LOCAL Q10
-	Q10 = 3^((celsius-30(degC))/10(degC))
-	bet_c = Q10*Abeta_c/(1+cai/(Bbeta_c*exp(v/Kbeta_c))) 
-} 
- 
-PROCEDURE rate(v (mV)) {LOCAL a_c, b_c 
-	TABLE c_inf, tau_c 
-	DEPEND Aalpha_c, Balpha_c, Kalpha_c, 
-	       Abeta_c, Bbeta_c, Kbeta_c, celsius FROM -150 TO 100 WITH 13000 
-	a_c = alp_c(v)  
-	b_c = bet_c(v) 
-	tau_c = 1/(a_c + b_c) 
-	c_inf = a_c/(a_c + b_c) 
-} 
-
-=======
-
-
 TITLE CGC_KCa
 
 
@@ -189,5 +86,4 @@
 
 PROCEDURE print_state () {
   printf ("NMODL state: t = %g v = %g KCa_m = %g\n" , t, v,  KCa_m)
-}
->>>>>>> f7098f9d
+}