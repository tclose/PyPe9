#!/usr/bin/env python
"""
 This script prepares the environment for the simulate/fabios_network.py script on the Sun Grid 
 Engine batch script to run in by making a snapshot of the code base at the start of the run, 
 generating a jobscript and sending it to the job que

 Author: Tom Close (tclose@oist.jp)
 Created: 6/8/2012
"""
#Name of the script for the output directory and submitted mpi job
SCRIPT_NAME = 'fabios_network'
# Required imports
import tombo
import argparse
# Arguments to the script
parser = argparse.ArgumentParser(description=__doc__)
parser.add_argument('--simulator', type=str, default='neuron',
                    help="simulator for NINEML+ (either 'neuron' or 'nest')")
parser.add_argument('--mf_rate', type=float, default=5, 
                    help='Mean firing rate of the Mossy Fibres (default: %(default)s)')
parser.add_argument('--time', type=float, default=2000.0, 
                    help='The run time of the simulation (ms)  (default: %(default)s)')
parser.add_argument('--start_input', type=float, default=1000, 
                    help='The start time of the mossy fiber stimulation (default: %(default)s)')
parser.add_argument('--min_delay', type=float, default=0.02, 
                    help='The minimum synaptic delay in the network (default: %(default)s)')
parser.add_argument('--timestep', type=float, default=0.02, 
                    help='The time step used for the simulation (default: %(default)s)')
parser.add_argument('--stim_seed', default=None, 
                    help='The seed passed to the stimulated spikes (defaults to time stamp)')
parser.add_argument('--np', type=int, default=96, 
                    help="The the number of processes to use for the simulation " \
                         "(default: %(default)s)")
parser.add_argument('--que_name', type=str, default='longP', 
                    help='The the que to submit the job to(default: %(default)s)')
parser.add_argument('--volt_trace', nargs='+', action='append', default=None, 
                    metavar=('POP_ID', 'SLICE_INDICES'), 
                    help="The population label and cell ID of a cell to record its voltage trace")
parser.add_argument('--debug', action='store_true', 
                    help='Loads a stripped down version of the network for easier debugging')
parser.add_argument('--output_dir', default=None, type=str, 
                    help='The parent directory in which the output directory will be created ' \
                         '(defaults to $HOME/Output)')
parser.add_argument('--legacy_hoc', action="store_true", 
                    help="Run fabios original hoc model instead of the pyNN version")
parser.add_argument('--include_gap', action='store_true', 
                    help='Includes gap junctions into the network')
parser.add_argument('--no_granule_to_golgi', action='store_true', 
                    help='Deactivates the granule to golgi connection in the network.')
parser.add_argument('--dry_run', action='store_true', help="Runs the script but doesn't actually "
                                                           "submit the job")
<<<<<<< HEAD
parser.add_argument('--keep_build', action='store_true', help="Don't delete the build directory to "
                                                             "allow the script to be rerun")
=======
parser.add_argument('--log', action='store_true', help='Save logging information to file')
>>>>>>> 7f29779d
args = parser.parse_args()
# Set the required directories to copy to the work directory depending on whether the legacy hoc 
# code is used or not
if args.legacy_hoc:
    required_dirs = ['external']
else:
    required_dirs = ['src', 'xml']
# Create work directory and get path for output directory
work_dir, output_dir = tombo.create_work_dir(SCRIPT_NAME, args.output_dir, 
                                             required_dirs=required_dirs)
# Run existing hoc code instead of PyNN code if 'legacy_hoc' flag is used
if args.legacy_hoc:
    args.np = 1
    import subprocess
    import os.path
    try:
        nrnivmodl_path = subprocess.check_output('which nrnivmodl', shell=True)
    except subprocess.CalledProcessError:
        raise Exception('Could not find nrnivmodl on system path')
    os.chdir(os.path.join(work_dir, 'external', 'fabios_network'))
    subprocess.check_call('nrnivmodl', shell=True)
    cmd_line = "cd external/fabios_network\n" \
               "time nrniv mosinit.hoc"
    copy_to_output = ['data', os.path.join('external','fabios_network')]
else:
    #Compile network
    tombo.compile_ninemlp(SCRIPT_NAME, work_dir)
    # Set up command to run the script
    cmd_line = "time mpirun python src/simulate/{script_name}.py --output {work_dir}/output/ " \
               "--time {time} --start_input {start_input} --mf_rate {mf_rate} " \
               "--min_delay {min_delay} --simulator {simulator} --timestep {timestep} " \
               "--stim_seed {stim_seed} --build require"\
               .format(script_name=SCRIPT_NAME, work_dir=work_dir, mf_rate=args.mf_rate,
               start_input=args.start_input, time=args.time, min_delay=args.min_delay,
               simulator=args.simulator, timestep=args.timestep, 
               stim_seed=tombo.create_seed(args.stim_seed))
    if args.debug:
        cmd_line += " --debug"
    for volt_trace in args.volt_trace:
        cmd_line += " --volt_trace"
        for arg in volt_trace:
            cmd_line += " "  + str(arg)
    if args.include_gap:
        cmd_line += ' --include_gap'
    if args.no_granule_to_golgi:
        cmd_line += ' --no_granule_to_golgi'
    if args.log:
        cmd_line += ' --log {work_dir}/log'
    copy_to_output = ['xml']
# Submit job to que
if not args.dry_run:
    tombo.submit_job(SCRIPT_NAME, cmd_line, args.np, work_dir, output_dir, 
                     copy_to_output=copy_to_output, que_name=args.que_name, 
                     strip_build_from_copy=(not args.keep_build))<|MERGE_RESOLUTION|>--- conflicted
+++ resolved
@@ -49,12 +49,9 @@
                     help='Deactivates the granule to golgi connection in the network.')
 parser.add_argument('--dry_run', action='store_true', help="Runs the script but doesn't actually "
                                                            "submit the job")
-<<<<<<< HEAD
 parser.add_argument('--keep_build', action='store_true', help="Don't delete the build directory to "
                                                              "allow the script to be rerun")
-=======
 parser.add_argument('--log', action='store_true', help='Save logging information to file')
->>>>>>> 7f29779d
 args = parser.parse_args()
 # Set the required directories to copy to the work directory depending on whether the legacy hoc 
 # code is used or not
