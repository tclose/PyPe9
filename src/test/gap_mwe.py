#!/usr/bin/env python
"""

A minimum working example of NEURON gap junctions over MPI

Author: Tom Close
Date: 8/1/2013
Email: tclose@oist.jp
"""

import sys
import os
import argparse
import numpy as np
# This is a hack I use on our cluster, to get MPI initialised=True. There is probably something
# wrong with our setup but I can't be bothered trying to work out what it is at this point. All
# suggestions welcome :)
try:
    from mpi4py import MPI #@UnresolvedImport @UnusedImport
except:
    print "mpi4py was not found, MPI will remain disabled if MPI initialized==false on startup"
from neuron import h, load_mechanisms
h.load_file('stdrun.hoc')
from ninemlp.neuron.build import compile_nmodl
# The GID used for the gap junction connection. NB: this number is completely independent from the 
# GID's used for NEURON sections.
GID_FOR_VARS = 0
# Arguments to the script
parser = argparse.ArgumentParser(description=__doc__)
parser.add_argument('--plot', action='store_true', help="Plot the data instead of saving it")
parser.add_argument('--output_dir', type=str, default=os.getcwd(),
                    help="The directory to save the output files into")
parser.add_argument('--gap_mechanism_dir', type=str, default=os.getcwd(),
                    help="The directory to load the gap mechanism from")
parser.add_argument('--build', type=str, default='lazy',
                    help="Can be either 'lazy', 'build_only', or 'require' (used for separating "
                         "compilation and running)")
args = parser.parse_args()
# Compile the gap mechanisms
compile_nmodl(args.gap_mechanism_dir, build_mode=args.build)
if args.build == 'build_only':
    sys.exit(0)
# Get the parallel context and related parameters
pc = h.ParallelContext()
num_processes = int(pc.nhost())
mpi_rank = int(pc.id())
print "On process {} of {}".format(mpi_rank + 1, num_processes)
print "Creating test network..."
# The pre-synaptic cell is created on the first node and the post-synaptic cell on the last node 
# (NB: which will obviously be the same if there is only one node)
if mpi_rank == 0:
    print "Creating pre cell on process {}".format(mpi_rank)
    # Create the pre-synaptic cell
    pre_cell = h.Section()
    pre_cell.insert('pas')
#    nc1 = h.NetCon(pre_cell(0.5)._ref_v, None, sec=pre_cell)
    # Connect the voltage of the pre-synaptic cell to the gap junction on the post-synaptic cell
<<<<<<< HEAD
    #pc.source_var(pre_cell(0.5)._ref_v, GID_FOR_VARS)    
=======
    pc.source_var(pre_cell(0.5)._ref_v, GID_FOR_VARS)
>>>>>>> fb7c838a
    # Stimulate the first cell to make it obvious whether gap junction is working
    stim = h.IClamp(pre_cell(0.5))
    stim.delay = 50
    stim.amp = 10
    stim.dur = 100
    # Record Voltage of pre-synaptic cell
    pre_v = h.Vector()
    pre_v.record(pre_cell(0.5)._ref_v)
if mpi_rank == (num_processes - 1):
    print "Creating post cell on process {}".format(mpi_rank)
    # Create the post-synaptic cell
    post_cell = h.Section()
    post_cell.insert('pas')
#    nc = h.NetCon(post_cell(0.5)._ref_v, None, sec=post_cell)
    # Insert gap junction
    #gap_junction = h.gap(0.5, sec=post_cell)
    #gap_junction.g = 1.0
    # Connect gap junction to pre-synaptic cell
    #pc.target_var(gap_junction._ref_vgap, GID_FOR_VARS)
    # Record Voltage of post-synaptic cell
    post_v = h.Vector()
    post_v.record(post_cell(0.5)._ref_v)
# Finalise construction of parallel context
pc.setup_transfer()
# Record time
rec_t = h.Vector()
rec_t.record(h._ref_t)
print "Finished network construction on process {}".format(mpi_rank)

# Run simulation    
# Set timestep
h.dt = 0.25
print "Setting maxstep on process {}".format(mpi_rank)
pc.set_maxstep(10)
print "Finitialise on process {}".format(mpi_rank)
h.finitialize(-60)
#h.stdinit()
print "Solving on process {}".format(mpi_rank)
pc.psolve(100)
print "Running worker on process {}".format(mpi_rank)
pc.runworker()
print "Completing parallel context on process {}".format(mpi_rank)
pc.done()
print "Finished run on process {}".format(mpi_rank)

# Convert recorded data into Numpy arrays
t_array = np.array(rec_t)
if mpi_rank == 0:
    pre_v_array = np.array(pre_v)
if mpi_rank == (num_processes - 1):
    post_v_array = np.array(post_v)

# Either plot the recorded values
if args.plot and num_processes == 1:
    print "Plotting..."
    import matplotlib.pyplot as plt
    if mpi_rank == 0:
        pre_fig = plt.figure()
        plt.plot(t_array, pre_v_array)
        plt.title("Pre-synaptic cell voltage")
        plt.xlabel("Time (ms)")
        plt.ylabel("Voltage (mV)")
    if mpi_rank == (num_processes - 1):
        pre_fig = plt.figure()
        plt.plot(t_array, post_v_array)
        plt.title("Post-synaptic cell voltage")
        plt.xlabel("Time (ms)")
        plt.ylabel("Voltage (mV)")
    plt.show()
else:
    # Save data
    print "Saving data..."
    if mpi_rank == 0:
        np.savetxt(os.path.join(args.output_dir, "pre_v.dat"),
                   np.transpose(np.vstack((t_array, pre_v_array))))
    if mpi_rank == (num_processes - 1):
        np.savetxt(os.path.join(args.output_dir, "post_v.dat"),
                   np.transpose(np.vstack((t_array, post_v_array))))
print "Done."<|MERGE_RESOLUTION|>--- conflicted
+++ resolved
@@ -55,11 +55,7 @@
     pre_cell.insert('pas')
 #    nc1 = h.NetCon(pre_cell(0.5)._ref_v, None, sec=pre_cell)
     # Connect the voltage of the pre-synaptic cell to the gap junction on the post-synaptic cell
-<<<<<<< HEAD
-    #pc.source_var(pre_cell(0.5)._ref_v, GID_FOR_VARS)    
-=======
     pc.source_var(pre_cell(0.5)._ref_v, GID_FOR_VARS)
->>>>>>> fb7c838a
     # Stimulate the first cell to make it obvious whether gap junction is working
     stim = h.IClamp(pre_cell(0.5))
     stim.delay = 50
@@ -75,10 +71,10 @@
     post_cell.insert('pas')
 #    nc = h.NetCon(post_cell(0.5)._ref_v, None, sec=post_cell)
     # Insert gap junction
-    #gap_junction = h.gap(0.5, sec=post_cell)
-    #gap_junction.g = 1.0
+    gap_junction = h.gap(0.5, sec=post_cell)
+    gap_junction.g = 1.0
     # Connect gap junction to pre-synaptic cell
-    #pc.target_var(gap_junction._ref_vgap, GID_FOR_VARS)
+    pc.target_var(gap_junction._ref_vgap, GID_FOR_VARS)
     # Record Voltage of post-synaptic cell
     post_v = h.Vector()
     post_v.record(post_cell(0.5)._ref_v)
