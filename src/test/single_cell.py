#!/usr/bin/env python
"""
  This script creates and runs the Granular network that Fabio created for his 2011 paper.

  @author Tom Close

"""

#######################################################################################
#
#    Copyright 2011 Okinawa Institute of Science and Technology (OIST), Okinawa, Japan
#
#######################################################################################
import os.path
import argparse
import ninemlp

PROJECT_PATH = os.path.normpath(os.path.join(ninemlp.SRC_PATH, '..'))

parser = argparse.ArgumentParser(description=__doc__)
parser.add_argument('xml_filename', type=str, help='The name of the xml file to load the cells from.')
parser.add_argument('--simulator', type=str, default='neuron',
                                           help="simulator for NINEML+ (either 'neuron' or 'nest')")
parser.add_argument('--build', type=str, default=ninemlp.BUILD_MODE,
                            help='Option to build the NMODL files before running (can be one of \
                            %s.' % ninemlp.BUILD_MODE_OPTIONS)
parser.add_argument('--time', type=float, default=100.0, help='The run time of the simulation (ms)')
parser.add_argument('--output', type=str, default=os.path.join(PROJECT_PATH, 'output', 'single_cell.') , help='The output location of the recording files')
parser.add_argument('--min_delay', type=float, default=0.002, help='The minimum synaptic delay in the network')
parser.add_argument('--timestep', type=float, default=0.001, help='The timestep used for the simulation')
args = parser.parse_args()

network_xml_location = os.path.join(PROJECT_PATH, 'xml', args.xml_filename)
if not os.path.exists(network_xml_location):
    raise Exception("Could not find xml file at '<kbrain-home>/xml/cerebellum/%s (note passed \
filename needs to be is relative to xml directory)" % args.xml_location)

ninemlp.BUILD_MODE = args.build

exec("from ninemlp.%s import *" % args.simulator)

setup(timestep=args.timestep, min_delay=args.min_delay, max_delay=2.0) #@UndefinedVariable

print "Building network"

net = Network(network_xml_location) #@UndefinedVariable

# Set up spike recordings
for pop in net.all_populations():
<<<<<<< HEAD
    print dir(pop)
=======
    print pop
    print "nine.pop: " + str(dir(pop)).replace(',', ',\n')
    print sys.path
    import ninemlp.neuron as nine
    print "nine.nine: " + str(dir(nine)).replace(',', ',\n')
    print "nine.pyNN: " + str(dir(nine.pyNN)).replace(',', ',\n')
    print "nine.Population: " + str(dir(nine.Population)).replace(',', ',\n')
    print "pyNN.version: " + nine.pyNN.__version__
    p = nine.Population('test', 100, nine.pyNN.neuron.IF_curr_alpha)
    print p
    print "p: " + str(dir(p)).replace(',',',\n')
>>>>>>> 47368996
    record(pop, args.output + pop.label + ".spikes") #@UndefinedVariable
    record_v(pop, args.output + pop.label + ".v") #@UndefinedVariable
#    record_gsyn(pop, args.output + pop.label + '.gsyn') #@UndefinedVariable
    # record_gsyn = common.build_record('gsyn', simulator)


print "Starting run"

run(args.time) #@UndefinedVariable

end() #@UndefinedVariable

print "Simulated single cell for %f milliseconds" % args.time<|MERGE_RESOLUTION|>--- conflicted
+++ resolved
@@ -47,21 +47,6 @@
 
 # Set up spike recordings
 for pop in net.all_populations():
-<<<<<<< HEAD
-    print dir(pop)
-=======
-    print pop
-    print "nine.pop: " + str(dir(pop)).replace(',', ',\n')
-    print sys.path
-    import ninemlp.neuron as nine
-    print "nine.nine: " + str(dir(nine)).replace(',', ',\n')
-    print "nine.pyNN: " + str(dir(nine.pyNN)).replace(',', ',\n')
-    print "nine.Population: " + str(dir(nine.Population)).replace(',', ',\n')
-    print "pyNN.version: " + nine.pyNN.__version__
-    p = nine.Population('test', 100, nine.pyNN.neuron.IF_curr_alpha)
-    print p
-    print "p: " + str(dir(p)).replace(',',',\n')
->>>>>>> 47368996
     record(pop, args.output + pop.label + ".spikes") #@UndefinedVariable
     record_v(pop, args.output + pop.label + ".v") #@UndefinedVariable
 #    record_gsyn(pop, args.output + pop.label + '.gsyn') #@UndefinedVariable
